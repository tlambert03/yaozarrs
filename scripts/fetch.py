"""Zarr metadata downloader for remote stores."""

from __future__ import annotations

import json
import sys
from pathlib import Path, PurePosixPath
from typing import Any

import fsspec  # type: ignore

META_SUFFIXES = (
    "zarr.json",  # Zarr v3
    ".zarray",  # Zarr v2
    ".zgroup",  # Zarr v2
    ".zattrs",  # Zarr v2
    ".zmetadata",  # Zarr v2 consolidated
    ".json",  # any other JSON metadata alongside NGFF/Zarr
)


def _is_meta(path: str) -> bool:
    return any(path.endswith(suf) for suf in META_SUFFIXES)


def _remote_root_name(remote_path: str) -> str:
    """Return the last path component, preserving a trailing '.zarr' folder name."""
    path = PurePosixPath(remote_path.rstrip("/"))
    return path.name or path.parent.name


def _list_all_paths(fs: Any, root: str) -> list[str]:
    """Recursively list paths under root. Prefer fs.find. Fallback to .zmetadata."""
    # Try listing at root and with trailing slash
    for candidate in (root, root.rstrip("/") + "/"):
        try:
            paths = fs.find(candidate, detail=False)
            if paths:
                return paths
        except Exception:
            continue

    # Fallback: use consolidated metadata if available (Zarr v2)
    for base in (root, root.rstrip("/") + "/"):
        zmeta_path = f"{base.rstrip('/')}/.zmetadata"
        try:
            if fs.exists(zmeta_path):
                with fs.open(zmeta_path, "rb") as f:
                    zmd = json.load(f)
                keys = list(zmd.get("metadata", {}).keys())
                return [zmeta_path] + [f"{base.rstrip('/')}/{k}" for k in keys]
        except Exception:
            pass

    # Final fallback: parse zarr.json and discover nested datasets
    for base in (root, root.rstrip("/") + "/"):
        # Use string joining for URL construction, not PurePosixPath
        top_zarr = base.rstrip("/") + "/zarr.json"
        try:
            with fs.open(top_zarr, "rb") as f:
                content = f.read()

            try:
                zarr_data = json.loads(content)
                paths = [top_zarr]

                # Discover OME multiscale datasets
                attrs = zarr_data.get("attributes", {})
                ome = attrs.get("ome", {})
                if zarr_data.get("node_type") == "group" and "multiscales" in ome:
                    for multiscale in ome["multiscales"]:
                        for dataset in multiscale.get("datasets", []):
                            dataset_path = dataset.get("path")
                            if dataset_path:
                                # Use string joining for URL construction
                                dataset_zarr = (
                                    f"{base.rstrip('/')}/{dataset_path}/zarr.json"
                                )
                                try:
                                    with fs.open(dataset_zarr, "rb") as df:
                                        df.read(16)  # Test if exists
                                    paths.append(dataset_zarr)
                                except Exception:
                                    pass

                return paths

            except json.JSONDecodeError:
                return [top_zarr]

        except Exception:
            continue

    raise RuntimeError(
        "Cannot list remote store. The endpoint may not expose directory listings. "
        "Provide consolidated .zmetadata (Zarr v2) or ensure listing is enabled."
    )


def metadata_mirror(remote_url: str, local_parent: str, verbose: bool = True) -> str:
    """Mirror only Zarr/NGFF metadata files from a remote store into a local directory.

    Parameters
    ----------
    remote_url : str
        URL pointing to the root of a Zarr store. Anonymous access is used unless
        the URL embeds credentials or your fsspec config provides them.
    local_parent : str
        Local directory under which the mirrored store directory will be created.
    verbose : bool
        Whether to print progress messages. Default is True.

    Returns
    -------
    str
        Path to the local mirrored store directory.
    """
<<<<<<< HEAD
    fs, root = fsspec.core.url_to_fs(remote_url)  # ty: ignore
=======
    fs, root = fsspec.url_to_fs(remote_url)  # type: ignore
>>>>>>> 94b2c09e

    root_path = PurePosixPath(root.rstrip("/"))
    root_name = root_path.name or root_path.parent.name
    local_root = Path(local_parent) / root_name
    local_root.mkdir(parents=True, exist_ok=True)

    all_paths = _list_all_paths(fs, root)
    meta_paths = [p for p in all_paths if _is_meta(p)]

    if not meta_paths:
        return str(local_root)

    for rpath in meta_paths:
        rel = PurePosixPath(rpath).relative_to(PurePosixPath(root))
        lpath = local_root / rel
        lpath.parent.mkdir(parents=True, exist_ok=True)

        if verbose:
            print(f"⬇ {rpath}\n  {lpath}\n")
        with fs.open(rpath, "rb") as rf, lpath.open("wb") as lf:
            lf.write(rf.read())

    # Remove empty directories
    for dirpath in sorted(
        local_root.rglob("*"), key=lambda p: len(p.parts), reverse=True
    ):
        if dirpath.is_dir() and not any(dirpath.iterdir()):
            try:
                dirpath.rmdir()
            except OSError:
                pass

    return str(local_root)


if __name__ == "__main__":
    if len(sys.argv) != 2:
        print("Usage: python zz.py <remote_zarr_url>")
        sys.exit(1)
    remote = sys.argv[1]
    dest = "./data"
    result = metadata_mirror(remote, dest)
    print(f"Mirrored metadata to: {result}")<|MERGE_RESOLUTION|>--- conflicted
+++ resolved
@@ -115,11 +115,7 @@
     str
         Path to the local mirrored store directory.
     """
-<<<<<<< HEAD
-    fs, root = fsspec.core.url_to_fs(remote_url)  # ty: ignore
-=======
     fs, root = fsspec.url_to_fs(remote_url)  # type: ignore
->>>>>>> 94b2c09e
 
     root_path = PurePosixPath(root.rstrip("/"))
     root_name = root_path.name or root_path.parent.name
