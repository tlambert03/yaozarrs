from collections.abc import Sequence
from typing import Annotated, Literal, TypeAlias

from annotated_types import MinLen
from pydantic import AfterValidator, Field, WrapValidator, model_validator
from typing_extensions import Self

from yaozarrs._axis import AxesList
from yaozarrs._base import _BaseModel
from yaozarrs._dim_spec import DimSpec
from yaozarrs._omero import Omero
from yaozarrs._types import UniqueList
<<<<<<< HEAD
=======
from yaozarrs._units import SpaceUnits, TimeUnits

# ------------------------------------------------------------------------------
# Axis model
# ------------------------------------------------------------------------------

AxisType: TypeAlias = Literal["space", "time", "channel"]


class _AxisBase(_BaseModel):
    name: str = Field(description="The name of the axis.")


class SpaceAxis(_AxisBase):
    """A spatial dimension axis (x, y, or z).

    Physical spatial axes define the physical coordinate system of the image.
    Every OME-NGFF image must have 2 or 3 space axes.
    """

    type: Literal["space"] = "space"
    unit: SpaceUnits | None = Field(
        default=None,
        description="Physical unit for this spatial axis (e.g., micrometer, nanometer)",
    )


class TimeAxis(_AxisBase):
    """A time dimension axis.

    Represents the temporal axis for time-lapse imaging. An image may have
    at most one time axis, and it must come before all other axes.
    """

    type: Literal["time"] = "time"
    unit: TimeUnits | None = Field(
        default=None,
        description="Temporal unit for this axis (e.g., millisecond, second)",
    )


class ChannelAxis(_AxisBase):
    """A channel dimension axis.

    Represents distinct imaging channels (e.g., fluorescence wavelengths,
    RGB colors). An image may have at most one channel axis, appearing
    after the time axis (if present) but before spatial axes.
    """

    type: Literal["channel"] = "channel"
    unit: str | None = Field(
        default=None,
        description="Optional unit for the channel axis",
    )


class CustomAxis(_AxisBase):
    """A custom axis with user-defined type.

    Used for dimensions that don't fit the standard space/time/channel categories.
    Custom axes follow the same ordering rules as channel axes.
    """

    type: str | None = Field(
        default=None,
        description="Custom type identifier for this axis",
    )
    unit: str | None = Field(
        default=None,
        description="Optional unit for this axis",
    )


# this union allows us to restrict units based on type.
# Use CustomAxis for any type/unit.
Axis: TypeAlias = SpaceAxis | TimeAxis | ChannelAxis | CustomAxis


def _validate_axes_list(axes: list[Axis]) -> list[Axis]:
    """Validate a list of Axis for `Multiscale.axes`."""
    # names MUST be unique within the list.
    names = [ax.name for ax in axes]
    if len(names) != len(set(names)):
        raise ValueError(f"Axis names must be unique. Found duplicates in {names}")

    # The "axes" MUST contain 2 or 3 entries of "type:space"
    # and MAY contain one additional entry of "type:time"
    # and MAY contain one additional entry of "type:channel" or a null / custom type.
    n_space_axes = len([ax for ax in axes if ax.type == "space"])
    if n_space_axes < 2 or n_space_axes > 3:
        raise ValueError("There must be 2 or 3 axes of type 'space'.")
    if len([ax for ax in axes if ax.type == "time"]) > 1:
        raise ValueError("There can be at most 1 axis of type 'time'.")
    if len([ax for ax in axes if ax.type == "channel"]) > 1:
        raise ValueError("There can be at most 1 axis of type 'channel'.")

    # The entries MUST be ordered by "type" where the "time" axis must come first (if
    # present), followed by the "channel" or custom axis (if present) and the axes of
    # type "space".
    type_order = {"time": 0, "channel": 1, None: 1, "space": 2}
    sorted_axes = sorted(axes, key=lambda ax: type_order.get(ax.type, 3))
    if axes != sorted_axes:
        raise ValueError(
            "Axes are not in the required order by type. "
            "Order must be [time,] [channel,] space."
        )
    return axes


AxesList: TypeAlias = Annotated[
    UniqueList[Axis],
    Len(min_length=2, max_length=5),
    # hack to get around ordering of multiple after validators
    WrapValidator(lambda v, h: _validate_axes_list(h(v))),
]
>>>>>>> b6e5c7c1

# ------------------------------------------------------------------------------
# Transformations model
# ------------------------------------------------------------------------------


class ScaleTransformation(_BaseModel):
    """Maps array indices to physical coordinates via scaling.

    Defines the pixel/voxel size in physical units for each dimension.
    Every dataset must have exactly one scale transformation.

    !!! note
        Scale values represent physical size per pixel. For example, a scale of
        `[0.5, 0.5]` means each pixel is 0.5 units wide in physical space.
    """

    type: Literal["scale"] = "scale"
    scale: Annotated[list[float], MinLen(2)] = Field(
        description="Scaling factor for each dimension in physical units per pixel"
    )

    @property
    def ndim(self) -> int:
        """Number of dimensions in this transformation."""
        return len(self.scale)


class TranslationTransformation(_BaseModel):
    """Translates the coordinate system origin in physical space.

    Specifies the physical coordinates of the origin (index [0, 0, ...]).
    At most one translation may be present per dataset, and it must appear
    after the scale transformation.
    """

    type: Literal["translation"] = "translation"
    translation: Annotated[list[float], MinLen(2)] = Field(
        description="Translation offset for each dimension in physical units"
    )

    @property
    def ndim(self) -> int:
        """Number of dimensions in this transformation."""
        return len(self.translation)


CoordinateTransformation = ScaleTransformation | TranslationTransformation


def _validate_transforms_list(
    transforms: list[CoordinateTransformation],
) -> list[CoordinateTransformation]:
    # [the list of transforms] MUST contain exactly one scale transformation that
    # specifies the pixel size in physical units or time duration
    num_scales = len([t for t in transforms if isinstance(t, ScaleTransformation)])
    if num_scales != 1:
        raise ValueError(
            "There must be exactly one scale transformation in the list of transforms. "
            f"Found {num_scales}.\n\n"
            "TIP:\n"
            "If scaling information is not available or applicable for one of the axes,"
            " the value MUST express the scaling factor between the current resolution "
            "and the first resolution for the given axis, defaulting to 1.0 if there is"
            " no downsampling along the axis"
        )

    # It MAY contain exactly one translation that specifies the offset from the origin
    # in physical units.
    num_trans = len([t for t in transforms if isinstance(t, TranslationTransformation)])
    if num_trans > 1:
        raise ValueError(
            "There can be at most one translation transformation in the list of "
            f"transforms. Found {num_trans}."
        )

    # If translation is given it MUST be listed after scale to ensure that it is given
    # in physical coordinates.
    if num_trans:
        translation_idx = next(
            i
            for i, t in enumerate(transforms)
            if isinstance(t, TranslationTransformation)
        )
        scale_idx = next(
            i for i, t in enumerate(transforms) if isinstance(t, ScaleTransformation)
        )
        if translation_idx < scale_idx:
            raise ValueError(
                "If a translation transformation is given, it must be listed after "
                "the scale transformation."
            )

    return transforms


CoordinateTransformsList: TypeAlias = Annotated[
    list[CoordinateTransformation],
    MinLen(1),
    AfterValidator(_validate_transforms_list),
]

# ------------------------------------------------------------------------------
# Dataset model
# ------------------------------------------------------------------------------


class Dataset(_BaseModel):
    """A single resolution level in a multiscale image pyramid.

    Each dataset points to a Zarr array and defines how its indices map to
    physical coordinates. Together, multiple datasets form a resolution pyramid
    where each level represents the same physical region at different sampling rates.
    """

    path: str = Field(
        description=(
            "Path to the Zarr array for this resolution level, "
            "relative to the parent multiscale group"
        )
    )
    coordinateTransformations: CoordinateTransformsList = Field(
        description=(
            "Transformations mapping array indices to physical coordinates. "
            "Must include exactly one scale transformation, "
            "and optionally one translation."
        )
    )

    @property
    def scale_transform(self) -> ScaleTransformation:
        """Return the scale transformation from the list.

        (CoordinateTransformsList validator ensures there is exactly one.)
        """
        return next(
            t
            for t in self.coordinateTransformations
            if isinstance(t, ScaleTransformation)
        )


def _validate_datasets_list(datasets: list[Dataset]) -> list[Dataset]:
    """Validate a list of Dataset for `Multiscale.datasets`."""
    # Each "datasets" dictionary MUST have the same number of dimensions...
    # NOTE: this wording from the spec is a bit ambiguous,
    # since the "number of dimensions" of a dataset is not explicitly defined.
    # Here we interpret it to mean the dimensionality of the coordinate transformations
    ndims = {dt.path: dt.coordinateTransformations[0].ndim for dt in datasets}
    if len(set(ndims.values())) != 1:
        raise ValueError(
            "All datasets must have the same number of dimensions. "
            f"Found differing dimensions: {ndims}"
        )
    # ... and MUST NOT have more than 5 dimensions.
    if any(n > 5 for n in ndims.values()):
        raise ValueError("Datasets must not have more than 5 dimensions.")

    return datasets


DatasetsList: TypeAlias = Annotated[
    UniqueList[Dataset],
    # NOTE: the MinLen(1) constraint comes from the image.schema,
    # but is not mentioned in the spec.
    MinLen(1),
    # hack to get around ordering of multiple after validators
    WrapValidator(lambda v, h: _validate_datasets_list(h(v))),
]

# ------------------------------------------------------------------------------
# Multiscale model
# ------------------------------------------------------------------------------


class Multiscale(_BaseModel):
    """Multi-resolution image pyramid (<=5D) with coordinate metadata.

    Defines a image at one ore more resolution levels, along with the
    coordinate system that relates array indices to physical space. This is
    the core metadata for any OME-NGFF image.

    !!! note "Resolution Ordering"
        Datasets must be ordered from highest to lowest resolution
        (i.e., finest to coarsest sampling).
    """

    name: str | None = Field(
        default=None,
        description="Optional identifier for this multiscale image",
    )
    axes: AxesList = Field(
        description="Ordered list of dimension axes defining the coordinate system"
    )
    datasets: DatasetsList = Field(
        description=(
            "Resolution pyramid levels, ordered from highest to lowest resolution"
        )
    )
    coordinateTransformations: CoordinateTransformsList | None = Field(
        default=None,
        description=(
            "Coordinate transformations that are applied to all resolution levels "
            "in the same manner."
        ),
    )

    # NOTE: "type", and "metadata" mentioned in the spec, but NOT in image.schema
    type: str | None = Field(  # spec says SHOULD be present, missing in schema
        default=None,
        description=(
            "Type of downscaling method used to generate the multiscale image pyramid."
        ),
    )
    metadata: dict | None = Field(  # spec says SHOULD be present, missing in schema
        default=None,
        description="Unstructured key-value pair with additional "
        "information about the downscaling method.",
    )

    @model_validator(mode="after")
    def _post_validate(self) -> Self:
        # The number and order of dimensions in each dataset MUST
        # correspond to number and order of "axes".
        # TODO ... this is ambiguous.  is it the same as the following check?

        # The length of the scale and translation array MUST be the same as the length
        # of "axes".
        for _id, ds in enumerate(self.datasets):
            for _it, transform in enumerate(ds.coordinateTransformations):
                if transform.ndim != self.ndim:
                    raise ValueError(
                        f"at datasets.[{_id}].coordinateTransformations[{_it}]:\n"
                        f"  The length of the transformation ({transform.ndim}) does "
                        f"not match the number of axes ({self.ndim})."
                    )
        if self.coordinateTransformations:
            for _it, transform in enumerate(self.coordinateTransformations):
                if transform.ndim != self.ndim:
                    raise ValueError(
                        f"at coordinateTransformations[{_it}]:\n"
                        f"  The length of the transformation ({transform.ndim}) "
                        f"does not match the number of axes ({self.ndim})."
                    )

        # The "paths" of the datasets MUST be be ordered from the highest resolution to
        # the lowest resolution (i.e. largest to smallest
        spatial_indices: dict[int, str] = {
            i: ax.name for i, ax in enumerate(self.axes) if ax.type == "space"
        }
        spatial_scales = [
            tuple(ds.scale_transform.scale[idx] for idx in spatial_indices)
            for ds in self.datasets
        ]
        if spatial_scales != sorted(spatial_scales):
            raise ValueError(
                "The datasets are not ordered from highest to lowest resolution. "
                f"Found spatial scales: {spatial_scales}"
            )

        return self

    @property
    def ndim(self) -> int:
        return len(self.axes)

    @classmethod
    def from_dims(
        cls,
        dims: Sequence[DimSpec],
        name: str | None = None,
        n_levels: int = 1,
    ) -> Self:
        """Convenience constructor: Create Multiscale from a sequence of DimSpec.

        Parameters
        ----------
        dims : Sequence[DimSpec]
            A sequence of dimension specifications defining the image dimensions.
            Must follow OME-Zarr axis ordering: `[time,] [channel,] space...`
        name : str | None, optional
            Name for the multiscale. Default is None.
        n_levels : int, optional
            Number of resolution levels in the pyramid. Default is 1.

        Returns
        -------
        Multiscale
            A fully configured Multiscale model.

        Examples
        --------
        >>> from yaozarrs import DimSpec, v05
        >>> dims = [
        ...     DimSpec(name="t", size=512, unit="second"),
        ...     DimSpec(
        ...         name="z", size=50, scale=2.0, unit="micrometer", scale_factor=1.0
        ...     ),
        ...     DimSpec(name="y", size=512, scale=0.5, unit="micrometer"),
        ...     DimSpec(name="x", size=512, scale=0.5, unit="micrometer"),
        ... ]
        >>> v05.Multiscale.from_dims(dims, name="my_multiscale", n_levels=3)
        """
        from yaozarrs._dim_spec import _axes_datasets

        return cls(name=name, **_axes_datasets(dims, n_levels))  # type: ignore


# ------------------------------------------------------------------------------
# Image model
# ------------------------------------------------------------------------------


class Image(_BaseModel):
    """Top-level OME-NGFF image metadata.

    This model corresponds to the `zarr.json` file in an image group.
    It contains one or more multiscale pyramids plus optional OMERO rendering hints.

    !!! example "Typical Structure"
        ```
        my_image/
        ├── zarr.json          # contains ["ome"]["multiscales"]
        ├── 0/                 # Highest resolution array
        ├── 1/                 # Next resolution level
        └── labels/            # Optional segmentation masks
            ├── zarr.json      # contains ["ome"]["labels"]
            └── 0              # Multiscale, labeled image.
        ```

    !!! note
        For the optional `labels` group, see [LabelsGroup][yaozarrs.v05.LabelsGroup].
    """

    version: Literal["0.5"] = Field(
        default="0.5",
        description="OME-NGFF specification version",
    )
    multiscales: Annotated[UniqueList[Multiscale], MinLen(1)] = Field(
        description="One or more multiscale image pyramids in this group"
    )
    omero: Omero | None = Field(
        default=None,
        description="Optional OMERO rendering metadata for visualization",
    )<|MERGE_RESOLUTION|>--- conflicted
+++ resolved
@@ -10,124 +10,6 @@
 from yaozarrs._dim_spec import DimSpec
 from yaozarrs._omero import Omero
 from yaozarrs._types import UniqueList
-<<<<<<< HEAD
-=======
-from yaozarrs._units import SpaceUnits, TimeUnits
-
-# ------------------------------------------------------------------------------
-# Axis model
-# ------------------------------------------------------------------------------
-
-AxisType: TypeAlias = Literal["space", "time", "channel"]
-
-
-class _AxisBase(_BaseModel):
-    name: str = Field(description="The name of the axis.")
-
-
-class SpaceAxis(_AxisBase):
-    """A spatial dimension axis (x, y, or z).
-
-    Physical spatial axes define the physical coordinate system of the image.
-    Every OME-NGFF image must have 2 or 3 space axes.
-    """
-
-    type: Literal["space"] = "space"
-    unit: SpaceUnits | None = Field(
-        default=None,
-        description="Physical unit for this spatial axis (e.g., micrometer, nanometer)",
-    )
-
-
-class TimeAxis(_AxisBase):
-    """A time dimension axis.
-
-    Represents the temporal axis for time-lapse imaging. An image may have
-    at most one time axis, and it must come before all other axes.
-    """
-
-    type: Literal["time"] = "time"
-    unit: TimeUnits | None = Field(
-        default=None,
-        description="Temporal unit for this axis (e.g., millisecond, second)",
-    )
-
-
-class ChannelAxis(_AxisBase):
-    """A channel dimension axis.
-
-    Represents distinct imaging channels (e.g., fluorescence wavelengths,
-    RGB colors). An image may have at most one channel axis, appearing
-    after the time axis (if present) but before spatial axes.
-    """
-
-    type: Literal["channel"] = "channel"
-    unit: str | None = Field(
-        default=None,
-        description="Optional unit for the channel axis",
-    )
-
-
-class CustomAxis(_AxisBase):
-    """A custom axis with user-defined type.
-
-    Used for dimensions that don't fit the standard space/time/channel categories.
-    Custom axes follow the same ordering rules as channel axes.
-    """
-
-    type: str | None = Field(
-        default=None,
-        description="Custom type identifier for this axis",
-    )
-    unit: str | None = Field(
-        default=None,
-        description="Optional unit for this axis",
-    )
-
-
-# this union allows us to restrict units based on type.
-# Use CustomAxis for any type/unit.
-Axis: TypeAlias = SpaceAxis | TimeAxis | ChannelAxis | CustomAxis
-
-
-def _validate_axes_list(axes: list[Axis]) -> list[Axis]:
-    """Validate a list of Axis for `Multiscale.axes`."""
-    # names MUST be unique within the list.
-    names = [ax.name for ax in axes]
-    if len(names) != len(set(names)):
-        raise ValueError(f"Axis names must be unique. Found duplicates in {names}")
-
-    # The "axes" MUST contain 2 or 3 entries of "type:space"
-    # and MAY contain one additional entry of "type:time"
-    # and MAY contain one additional entry of "type:channel" or a null / custom type.
-    n_space_axes = len([ax for ax in axes if ax.type == "space"])
-    if n_space_axes < 2 or n_space_axes > 3:
-        raise ValueError("There must be 2 or 3 axes of type 'space'.")
-    if len([ax for ax in axes if ax.type == "time"]) > 1:
-        raise ValueError("There can be at most 1 axis of type 'time'.")
-    if len([ax for ax in axes if ax.type == "channel"]) > 1:
-        raise ValueError("There can be at most 1 axis of type 'channel'.")
-
-    # The entries MUST be ordered by "type" where the "time" axis must come first (if
-    # present), followed by the "channel" or custom axis (if present) and the axes of
-    # type "space".
-    type_order = {"time": 0, "channel": 1, None: 1, "space": 2}
-    sorted_axes = sorted(axes, key=lambda ax: type_order.get(ax.type, 3))
-    if axes != sorted_axes:
-        raise ValueError(
-            "Axes are not in the required order by type. "
-            "Order must be [time,] [channel,] space."
-        )
-    return axes
-
-
-AxesList: TypeAlias = Annotated[
-    UniqueList[Axis],
-    Len(min_length=2, max_length=5),
-    # hack to get around ordering of multiple after validators
-    WrapValidator(lambda v, h: _validate_axes_list(h(v))),
-]
->>>>>>> b6e5c7c1
 
 # ------------------------------------------------------------------------------
 # Transformations model
