--- conflicted
+++ resolved
@@ -3,13 +3,8 @@
 from annotated_types import MinLen
 from pydantic import Field
 
-<<<<<<< HEAD
-from yaozarrs._base import _BaseModel
+from yaozarrs._base import ZarrGroupModel, _BaseModel
 from yaozarrs._types import UniqueList
-=======
-from yaozarrs._base import ZarrGroupModel, _BaseModel
-from yaozarrs._utils import UniqueList
->>>>>>> 94b2c09e
 
 
 class FieldOfView(_BaseModel):
